from enum import Enum, IntEnum
from typing import TYPE_CHECKING
from PyQt5.QtCore import QTimer, pyqtSlot, QPoint, QObject, Qt
from PyQt5.QtGui import QPalette, QIcon
from PyQt5.QtWidgets import (
    QWidget, QMainWindow, QAction, QApplication, QMenu)

from .bar_widget_jack import BarWidgetJack
from .bar_widget_transport import BarWidgetTransport
from .bar_widget_canvas import BarWidgetCanvas

from .base_elements import ToolDisplayed, TransportPosition

if TYPE_CHECKING:
    from .patchbay_manager import PatchbayManager
    from .tool_bar import PatchbayToolBar


_translate = QApplication.translate


def is_dark_theme(widget: QWidget) -> bool:
    return bool(
        widget.palette().brush(
            QPalette.Active, QPalette.WindowText).color().lightness()
        > 128)


class JackAgnostic(Enum):
    'Enum used by Patchichi to set what is displayed'
    
    NONE = 0
    'Not JACK agnostic, used by Patchance and RaySession'
    
    DUMMY = 1
    'JACK agnostic in reality, but display all widgets'
    
    FULL = 2
    'Hide all widgets related to JACK'


class TextWithIcons(Enum):
    NO = 0
    AUTO = 1
    YES = 2


class TBar(IntEnum):
    MAIN = 0
    TRANSPORT = 1
    JACK = 2
    CANVAS = 3


class PatchbayToolsWidget(QObject):
    def __init__(self):
        QObject.__init__(self)
        self._jack_running = True
        
        self.mng: 'PatchbayManager' = None
        self._jack_agnostic = JackAgnostic.NONE
        
        self._tools_displayed = ToolDisplayed.ALL
        self.tbars : tuple[PatchbayToolBar, ...]= None
<<<<<<< HEAD
        self._last_layout = 'MCTJ'
=======
        self._last_layout = ''
>>>>>>> 16f22bd0
        self._text_with_icons = TextWithIcons.AUTO

        self._transport_wg: BarWidgetTransport = None
        self._jack_wg: BarWidgetJack = None
        self._canvas_wg: BarWidgetCanvas = None
        
        self._last_win_width = 0
        self._main_bar_little_width = 0
        self._main_bar_large_width = 0
<<<<<<< HEAD
=======
        self._first_resize_done = False
>>>>>>> 16f22bd0

    @staticmethod
    def _make_context_actions() -> dict[ToolDisplayed, QAction]:
        return {
            ToolDisplayed.VIEWS_SELECTOR:
                QAction(QIcon.fromTheme('view-multiple-objects'),
                        _translate('tool_bar', 'Views selector')),
            ToolDisplayed.HIDDENS_BOX:
                QAction(QIcon.fromTheme('hint'),
                        _translate('tool_bar', 'Hidden boxes')),
            ToolDisplayed.PORT_TYPES_VIEW:
                QAction(QIcon.fromTheme('view-filter'),
                        _translate('tool_bar', 'Type filter')),
            ToolDisplayed.ZOOM_SLIDER:
                QAction(QIcon.fromTheme('zoom-select'),
                        _translate('tool_bar', 'Zoom slider')),
            ToolDisplayed.TRANSPORT_CLOCK:
                QAction(QIcon.fromTheme('clock'),
                        _translate('tool_bar', 'Transport clock')),
            ToolDisplayed.TRANSPORT_PLAY_STOP:
                QAction(QIcon.fromTheme('media-playback-pause'),
                        _translate('tool_bar', 'Transport Play/Stop')),
            ToolDisplayed.TRANSPORT_TEMPO:
                QAction(QIcon.fromTheme('folder-music-symbolic'),
                        _translate('tool_bar', 'Transport Tempo')),
            ToolDisplayed.BUFFER_SIZE:
                QAction(QIcon.fromTheme('settings-configure'),
                        _translate('tool_bar', 'Buffer size')),
            ToolDisplayed.SAMPLERATE:
                QAction(QIcon.fromTheme('filename-sample-rate'),
                        _translate('tool_bar', 'Sample rate')),
            ToolDisplayed.LATENCY:
                QAction(QIcon.fromTheme('chronometer-lap'),
                        _translate('tool_bar', 'Latency')),
            ToolDisplayed.XRUNS:
                QAction(QIcon.fromTheme('data-error'),
                        _translate('tool_bar', 'Xruns')),
            ToolDisplayed.DSP_LOAD:
                QAction(QIcon.fromTheme('histogram-symbolic'),
                        _translate('tool_bar', 'DSP Load'))
        }

    def _make_context_menu(
            self, context_actions: dict[ToolDisplayed, QAction]) -> QMenu:
        menu = QMenu()
        menu.addSection(_translate('tool_bar', 'Displayed tools'))
        
        for key, act in context_actions.items():
            act.setCheckable(True)
            act.setChecked(bool(self._tools_displayed & key))
            if self.mng is not None:
                if not self.mng.server_is_started:
                    if key in (ToolDisplayed.PORT_TYPES_VIEW,
                               ToolDisplayed.ZOOM_SLIDER):
                        act.setEnabled(self.mng.alsa_midi_enabled)
                    else:
                        act.setEnabled(False)
            menu.addAction(act)
            
            if key is ToolDisplayed.ZOOM_SLIDER:
                menu.addSeparator()
            
        return menu

    def set_patchbay_manager(self, mng: 'PatchbayManager'):
        self.mng = mng
        if self._canvas_wg is not None:
            self._canvas_wg.set_patchbay_manager(mng)
    
    def set_tool_bars(self, *tool_bars: 'PatchbayToolBar'):
        self.tbars = tool_bars

        if self._transport_wg is None:
            self._transport_wg = BarWidgetTransport(
                self.tbars[TBar.TRANSPORT])
        if self._jack_wg is None:
            self._jack_wg = BarWidgetJack(self.tbars[TBar.JACK])
        if self._canvas_wg is None:
            self._canvas_wg = BarWidgetCanvas(self.tbars[TBar.CANVAS])

        if self._text_with_icons is TextWithIcons.AUTO:
            # evaluate main bar widths (with and without text beside icons)
            main_bar = self.tbars[TBar.MAIN]
            tool_button_style = main_bar.toolButtonStyle()
            main_bar.setToolButtonStyle(Qt.ToolButtonIconOnly)
            self._main_bar_little_width = main_bar.sizeHint().width()
            main_bar.setToolButtonStyle(Qt.ToolButtonTextBesideIcon)
            self._main_bar_large_width = main_bar.sizeHint().width()
            main_bar.setToolButtonStyle(tool_button_style)

        self.tbars[TBar.TRANSPORT].addWidget(self._transport_wg)        
        self.tbars[TBar.JACK].addWidget(self._jack_wg)
        self.tbars[TBar.CANVAS].addWidget(self._canvas_wg)

        for tbar in self.tbars:
            tbar.toggleViewAction().setEnabled(False)
            tbar.toggleViewAction().setVisible(False)
            tbar.menu_asked.connect(self._menu_asked)
    
    @pyqtSlot(QPoint)
    def _menu_asked(self, point: QPoint):
        context_actions = self._make_context_actions()
        menu = self._make_context_menu(context_actions)
        
        selected_act = menu.exec(point)
        if selected_act is None:
            return

        for key, act in context_actions.items():
            if act is selected_act:
                if act.isChecked():
                    self._tools_displayed |= key
                else:
                    self._tools_displayed &= ~key
                    
        self.change_tools_displayed(self._tools_displayed)
    
    def set_jack_agnostic(self, agnostic: JackAgnostic):
        '''Use without any jack tool. Used by Patchichi.'''
        self._jack_agnostic = agnostic
        self.change_tools_displayed(self._tools_displayed)
    
    def change_tools_displayed(self, tools_displayed: ToolDisplayed):        
        self._tools_displayed = tools_displayed
        
        if (self._jack_agnostic is not JackAgnostic.FULL
                and not self._jack_running):
            self.set_jack_running(
                False, use_alsa_midi=self.mng.alsa_midi_enabled)
            return
        
        if self.tbars is None:
            return

        if self._canvas_wg is not None:
            self._canvas_wg.change_tools_displayed(tools_displayed)

        if self._transport_wg is not None:
            self._transport_wg.change_tools_displayed(tools_displayed)
            
        if self._jack_wg is not None:
            self._jack_wg.change_tools_displayed(tools_displayed)

        if self._jack_agnostic is JackAgnostic.FULL:
            if self._jack_wg is not None:
                self._jack_wg.setVisible(False)
            if self._transport_wg is not None:
                self._transport_wg.setVisible(False)
            
        elif self._jack_agnostic is JackAgnostic.DUMMY:
            if self._jack_wg is not None:
                self._jack_wg.set_jack_running(True)
                self._jack_wg.set_dsp_load(2)

        QTimer.singleShot(0, self._resize_later)        

    @pyqtSlot()
    def _resize_later(self):
        if self.mng is not None and self.mng.main_win is not None:
            self.main_win_resize(self.mng.main_win)

    def set_samplerate(self, samplerate: int):
        if self._jack_wg is not None:
            self._jack_wg.set_samplerate(samplerate)
        
        if self._transport_wg is not None:
            self._transport_wg.set_samplerate(samplerate)

    def set_buffer_size(self, buffer_size: int):
        if self._jack_wg is not None:
            self._jack_wg.set_buffer_size(buffer_size)

    def update_xruns(self):
        if self._jack_wg is not None:
            self._jack_wg.update_xruns()

    def add_xrun(self):
        if self._jack_wg is not None:
            self._jack_wg.add_xrun()

    def reset_xruns(self):
        if self._jack_wg is not None:
            self._jack_wg.reset_xruns()

    def set_dsp_load(self, dsp_load: int):
        if self._jack_wg is not None:
            self._jack_wg.set_dsp_load(dsp_load)

    def change_buffersize(self, index: int):
        if self._jack_wg is not None:
            self._jack_wg.change_buffersize()

    def refresh_transport(self, transport_pos: TransportPosition):
        if self._transport_wg is not None:
            self._transport_wg.refresh_transport(transport_pos)

    def set_jack_running(self, yesno: bool, use_alsa_midi=False):
        self._jack_running = yesno
        
        if yesno:
            self.change_tools_displayed(self._tools_displayed)
        else:
            if self._jack_wg is not None:
                self._jack_wg.set_jack_running(False)
                self._transport_wg.set_jack_running(False)

    def _canvas_is_last_of_line(self, layout: str) -> bool:
        for line in layout.split('_'):
            if line.endswith('C'):
                return True
        return False

    def _get_toolbars_layout(
            self, width: int, text_icons=TextWithIcons.AUTO) -> str:
        tbar_widths = [b.needed_width() for b in self.tbars]
        if text_icons is TextWithIcons.NO:
            tbar_widths[TBar.MAIN] = self._main_bar_little_width
        elif text_icons is TextWithIcons.YES:
            tbar_widths[TBar.MAIN] = self._main_bar_large_width
        
        m, t, j, c = tbar_widths
        # Main, Transport, Jack, Canvas
        # '_' for toolbarBreak (new line)

        if self._jack_agnostic is JackAgnostic.FULL:
            if width >= m + c:
                return 'MC'
            return 'M_C'
        
        if width >= sum(tbar_widths):
            return 'MTCJ'

        if width >= m + t + j:
            if width >= t + c:
                return 'MJ_TC'
            return 'MTJ_C'
        
        if width >= m + j:
            if width >= t + c:
                return 'MJ_TC'
            return 'MJ_T_C'
        
        if width >= c + t + j:
            return 'M_TCJ'
        
        if width >= t + j:
            return 'M_TJ_C'
        
        if width >= t + c:
            return 'M_J_TC'
        
        return 'M_J_T_C'

    def main_win_resize(self, main_win: QMainWindow):
        self._last_win_width = main_win.width()
        
        if self._text_with_icons is not TextWithIcons.AUTO:
            layout = self._get_toolbars_layout(self._last_win_width)
            
        else:
            layout_little = self._get_toolbars_layout(
                self._last_win_width, TextWithIcons.NO)
            layout_large = self._get_toolbars_layout(
                self._last_win_width, TextWithIcons.YES)
            little_lines = len(layout_little.split('_'))
            large_lines = len(layout_large.split('_'))
            if little_lines < large_lines:
                layout = layout_little
                self.tbars[TBar.MAIN].setToolButtonStyle(
                    Qt.ToolButtonIconOnly)
            else:
                layout = layout_large
                self.tbars[TBar.MAIN].setToolButtonStyle(
                    Qt.ToolButtonTextBesideIcon)

        if (layout == self._last_layout):
            self._arrange_tool_bars()
            return
        
        self._last_layout = layout
        
        # add/remove spacer at right of canvas bar widget
        if self._canvas_wg is not None:
            self._canvas_wg.set_at_end_of_line(
                self._canvas_is_last_of_line(self._last_layout))
        
        self._arrange_tool_bars()
        
        visibles = [t.isVisible() for t in self.tbars]
        if (self._first_resize_done
                and visibles == [False, False, False, False]):
            return

        for toolbar in self.tbars:
            main_win.removeToolBar(toolbar)
        
        letter_bar = {'M': TBar.MAIN,
                      'T': TBar.TRANSPORT, 
                      'C': TBar.CANVAS,
                      'J': TBar.JACK}
        
        for letter in layout:
            if letter == '_':
                main_win.addToolBarBreak()
            elif letter in letter_bar:
                main_win.addToolBar(self.tbars[letter_bar[letter]])

        for i in range(len(self.tbars)):
            if (self._jack_agnostic is JackAgnostic.FULL
                    and i in (TBar.JACK, TBar.TRANSPORT)):
                continue

            self.tbars[i].setVisible(True)
        
        self._first_resize_done = True

    def _arrange_tool_bars(self):
        if self._last_layout in ('MTCJ', 'M_TCJ'):
            width = self._last_win_width
            tbar_widths = tuple([b.needed_width() for b in self.tbars])
            m, t, j, c = tbar_widths
            
            if self._last_layout == 'MTCJ':
                diff = width - m - t - c - j
            else:
                diff = width - t -c -j

            if diff > 0:
                self.tbars[TBar.TRANSPORT].set_min_width(t + int(diff * 0.25))
                self.tbars[TBar.CANVAS].set_min_width(c + int(diff * 0.75))
            else:
                for tbar in self.tbars:
                    tbar.set_min_width(None)
        else:
            for tbar in self.tbars:
                tbar.set_min_width(None)
        
        <|MERGE_RESOLUTION|>--- conflicted
+++ resolved
@@ -62,11 +62,7 @@
         
         self._tools_displayed = ToolDisplayed.ALL
         self.tbars : tuple[PatchbayToolBar, ...]= None
-<<<<<<< HEAD
-        self._last_layout = 'MCTJ'
-=======
         self._last_layout = ''
->>>>>>> 16f22bd0
         self._text_with_icons = TextWithIcons.AUTO
 
         self._transport_wg: BarWidgetTransport = None
@@ -76,10 +72,7 @@
         self._last_win_width = 0
         self._main_bar_little_width = 0
         self._main_bar_large_width = 0
-<<<<<<< HEAD
-=======
         self._first_resize_done = False
->>>>>>> 16f22bd0
 
     @staticmethod
     def _make_context_actions() -> dict[ToolDisplayed, QAction]:
